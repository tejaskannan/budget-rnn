--- conflicted
+++ resolved
@@ -3,11 +3,7 @@
 	"dropout_keep_rate": 0.7,
 	"learning_rate": 0.0001,
 	"gradient_clip": 1,
-<<<<<<< HEAD
-	"epochs": 10,
-=======
 	"epochs": 500,
->>>>>>> fba82716
 	"patience": 25,
     "model": "standard",
     "dataset_type": "standard",
@@ -15,19 +11,11 @@
     "input_noise": 0.001,
     "seq_length": 80,
 	"model_params": {
-<<<<<<< HEAD
-		"state_size": 20,
-		"output_hidden_units": [32, 32],
-		"output_hidden_activation": "leaky_relu",
-        "output_type": "multi_classification",
-	    "pool_mode": "weighted_average",
-=======
 		"state_size": 16,
 		"output_hidden_units": [32, 32],
 		"output_hidden_activation": "leaky_relu",
         "output_type": "multi_classification",
 	    "pool_mode": "final_state",
->>>>>>> fba82716
         "rnn_cell_type": "gru",
         "rnn_layers": 2,
         "rnn_activation": "linear_tanh",
