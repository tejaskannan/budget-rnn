--- conflicted
+++ resolved
@@ -448,47 +448,6 @@
         losses = tf.stack(losses)  # [N], N is the number of sequences
         weighted_losses = tf.reduce_sum(losses * self._placeholders['loss_weights'], axis=-1)  # Scalar
 
-<<<<<<< HEAD
-=======
-        penalty_type = self.hypers.model_params['loss_penalty_type'].lower()
-        if penalty_type != 'none':
-            level_logits = tf.concat([self._ops[get_logits_name(level)] for level in range(self.num_outputs)], axis=-1)
-            predicted_probs = tf.math.sigmoid(level_logits)  # [B, L]
-
-            indices = tf.expand_dims(tf.range(start=0, limit=tf.shape(predicted_probs)[-1]), axis=0)  # [1, L]
-            mask = tf.cast(indices > 0, dtype=tf.float32)
-
-            if penalty_type == 'entropy':
-                entropy = -1 * tf.log(predicted_probs) * predicted_probs - tf.log(1 - predicted_probs) * (1 - predicted_probs)  # [B, L]
-                shifted_entropy = tf.roll(entropy, shift=1, axis=-1)  # [B, L]
-                
-                entropy_penalty = tf.nn.relu(entropy - shifted_entropy) * mask  # [B, L]
-                sample_penalty = tf.reduce_mean(tf.reduce_sum(entropy_penalty, axis=-1))
-            elif penalty_type == 'confidence':
-                shifted_probs = tf.roll(predicted_probs, shift=1, axis=-1)  # [B, L]
-                shifted_confidence = tf.square(shifted_probs - ONE_HALF)
-                confidence = tf.square(predicted_probs - ONE_HALF)
-
-                confidence_diff = tf.nn.relu(confidence - shifted_confidence) * mask
-                sample_penalty = tf.reduce_mean(tf.reduce_sum(confidence_diff, axis=-1))
-            elif penalty_type == 'decreasing':
-                shifted_probs = tf.roll(predicted_probs, shift=1, axis=-1)  # [B, L]
-                level_penalty = tf.nn.relu(predicted_probs - shifted_probs) * mask  # [B, L]
-                sample_penalty = tf.reduce_mean(tf.reduce_sum(level_penalty, axis=-1))
-            elif penalty_type == 'trend':
-                mask = tf.cast(indices > 1, dtype=tf.float32)  # [1, L]
-
-                shifted_one = tf.roll(predicted_probs, shift=1, axis=-1)  # [B, L]
-                shifted_two = tf.roll(predicted_probs, shift=2, axis=-1)  # [B, L]
-
-                second_difference = mask * tf.square(predicted_probs - 2 * shifted_one + shifted_two) / 4.0
-                sample_penalty = tf.reduce_mean(tf.reduce_sum(second_difference, axis=-1))
-            else:
-                raise ValueError(f'Unknown penalty type: {penalty_type}')
-
-            weighted_losses += sample_penalty
-
->>>>>>> 3ed4cec6
         self._ops[LOSS] = weighted_losses
 
     def anytime_generator(self, feed_dict: Dict[tf.Tensor, List[Any]],
@@ -499,14 +458,26 @@
         with self.sess.graph.as_default():
             num_levels = max(self.num_outputs, max_num_levels) if max_num_levels is not None else self.num_outputs
 
+            # Setup the partial run with the output operations and input placeholders
+            prediction_ops = [self.ops[get_prediction_name(i)] for i in range(num_levels)]
+            logit_ops = [self.ops[get_logits_name(i)] for i in range(num_levels)]
+
+            input_names = set((get_input_name(i) for i in range(num_levels)))
+            placeholders = [ph for name, ph in self.placeholders.items() if name in input_names or name == DROPOUT_KEEP_RATE]
+
+            handle = self.sess.partial_run_setup(prediction_ops + logit_ops, placeholders)
+
             for level in range(num_levels):
-                prediction_ops = [get_prediction_name(i) for i in range(level + 1)]
-                logit_ops = [get_logits_name(i) for i in range(level + 1)]
-
-                ops_to_run = prediction_ops + logit_ops
-                output_dict = self.execute(feed_dict, ops_to_run)
-
-                prediction_name = get_prediction_name(level)
-                logits_name = get_logits_name(level)
-
-                yield output_dict[prediction_name], output_dict[logits_name]+                prediction_op = self.ops[get_prediction_name(level)]
+                logit_op = self.ops[get_logits_name(level)]
+
+                # Form input dictionary with this level's input sequence
+                input_dict = {ph: val for ph, val in feed_dict.items() if ph.name.startswith(get_input_name(level))}
+
+                # Specify dropout at level 0 to avoid feeding multiple times. We explicitly turn off dropout
+                # at inference time.
+                if level == 0:
+                    input_dict[self.placeholders[DROPOUT_KEEP_RATE]] = 1.0
+
+                predictions, logits = self.sess.partial_run(handle, fetches=[prediction_op, logit_op], feed_dict=input_dict)
+                yield predictions, logits